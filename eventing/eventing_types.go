package eventing

import (
	"sync"
	"time"

	amqp "github.com/rabbitmq/amqp091-go"
	"go.uber.org/zap"
)

// HandlerInvoker is a function type that processes MdaiEvents
type HandlerInvoker func(event MdaiEvent) error

// EventHub represents a connection to RabbitMQ
type EventHub struct {
	conn          *amqp.Connection
	ch            *amqp.Channel
	queueName     string
	mu            sync.Mutex
	isListening   bool
	shutdown      chan struct{}
	processingWg  sync.WaitGroup
	logger        *zap.Logger
	connCloseChan chan *amqp.Error
}

// MdaiEvent represents an event in the system
type MdaiEvent struct {
	Id            string    `json:"id,omitempty"`
	Name          string    `json:"name"`
	Timestamp     time.Time `json:"timestamp,omitempty"`
	Payload       string    `json:"payload"`
	Source        string    `json:"source"`
	CorrelationId string    `json:"correlationId,omitempty"`
<<<<<<< HEAD
	HubName       string    `json:"hubName,omitempty"`
}

// StaticVariablesActionPayload represents a payload for static variables actions
type StaticVariablesActionPayload struct {
	Hub       string `json:"hub"`
	Variable  string `json:"variable"`
	Type      string `json:"type"`
	Operation string `json:"operation"`
	Data      any    `json:"data"`
=======
	HubName       string    `json:"hubName"`
>>>>>>> b3615f22
}<|MERGE_RESOLUTION|>--- conflicted
+++ resolved
@@ -32,8 +32,7 @@
 	Payload       string    `json:"payload"`
 	Source        string    `json:"source"`
 	CorrelationId string    `json:"correlationId,omitempty"`
-<<<<<<< HEAD
-	HubName       string    `json:"hubName,omitempty"`
+	HubName       string    `json:"hubName"`
 }
 
 // StaticVariablesActionPayload represents a payload for static variables actions
@@ -43,7 +42,4 @@
 	Type      string `json:"type"`
 	Operation string `json:"operation"`
 	Data      any    `json:"data"`
-=======
-	HubName       string    `json:"hubName"`
->>>>>>> b3615f22
 }