package main

import (
	"context"
	"encoding/json"
	"fmt"
	"log"
	"os"
	"sync"
	"time"

	v1 "github.com/decisiveai/mdai-operator/api/v1"
	"go.uber.org/zap"
	"k8s.io/client-go/tools/clientcmd"

	corev1 "k8s.io/api/core/v1"
	metav1 "k8s.io/apimachinery/pkg/apis/meta/v1"
	"k8s.io/client-go/kubernetes"
	"k8s.io/client-go/rest"
)

var _ ConfigMapManagerInterface = (*ConfigMapManager)(nil)

type ConfigMapManager struct {
	clientset    *kubernetes.Clientset
	namespace    string
	logger       *log.Logger
	fetchers     map[string]*ConfigMapFetcher
	fetchersLock sync.RWMutex
	suffix       string
}

type ConfigMapFetcher struct {
	clientset     *kubernetes.Clientset
	namespace     string
	configMapName string
	data          map[string]string
	dataLock      sync.RWMutex
	logger        *log.Logger
	lastUpdated   time.Time
	ctx           context.Context
	cancel        context.CancelFunc
}

func NewConfigMapManager(suffix string) (*ConfigMapManager, error) {
<<<<<<< HEAD
	// Create in-cluster config
	//config, err := rest.InClusterConfig()
	//if err != nil {
	//	return nil, fmt.Errorf("failed to create in-cluster config: %v", err)
	//}

=======
>>>>>>> b3615f22
	config, err := rest.InClusterConfig()
	if err != nil {
		kubeconfig, err := os.UserHomeDir()
		if err != nil {
			logger.Error("Failed to load k8s config", zap.Error(err))
			return nil, err
		}

		config, err = clientcmd.BuildConfigFromFlags("", kubeconfig+"/.kube/config")
		if err != nil {
			logger.Error("Failed to build k8s config", zap.Error(err))
			return nil, err
		}
	}

	clientset, err := kubernetes.NewForConfig(config)
	if err != nil {
		return nil, fmt.Errorf("failed to create clientset: %v", err)
	}

	// TODO: Replace with getEnvVar helper
	namespace := os.Getenv("POD_NAMESPACE")
	if namespace == "" {
		data, err := os.ReadFile("/var/run/secrets/kubernetes.io/serviceaccount/namespace")
		if err == nil {
			namespace = string(data)
		} else {
			namespace = "default"
		}
	}

	return &ConfigMapManager{
		clientset: clientset,
		namespace: namespace,
		logger:    log.New(os.Stdout, "[ConfigMapManager] ", log.LstdFlags),
		fetchers:  make(map[string]*ConfigMapFetcher),
		suffix:    suffix,
	}, nil
}

// GetConfigMapForHub returns the ConfigMap data for a specific hub, creating a new ConfigMapManager if one is not found
func (m *ConfigMapManager) GetConfigMapForHub(ctx context.Context, hubName string) (map[string][]v1.AutomationStep, error) {
	configMapName := hubName + m.suffix

	m.fetchersLock.RLock()
	fetcher, exists := m.fetchers[hubName]
	m.fetchersLock.RUnlock()

	if !exists {
		m.logger.Printf("Creating new fetcher for hub %s (ConfigMap: %s)", hubName, configMapName)

		fetcherCtx, cancel := context.WithCancel(context.Background())
		fetcher = &ConfigMapFetcher{
			clientset:     m.clientset,
			namespace:     m.namespace,
			configMapName: configMapName,
			data:          make(map[string]string),
			logger:        log.New(os.Stdout, fmt.Sprintf("[ConfigMapFetcher:%s] ", hubName), log.LstdFlags),
			ctx:           fetcherCtx,
			cancel:        cancel,
		}

		go fetcher.watchConfigMap()

		m.fetchersLock.Lock()
		m.fetchers[hubName] = fetcher
		m.fetchersLock.Unlock()

		err := fetcher.fetchConfigMap(ctx)
		if err != nil {
			m.logger.Printf("Warning: Initial fetch for hub %s failed: %v", hubName, err)
			// We don't return error here, as the watch might succeed later
		}
	}

	fetcher.dataLock.RLock()
	defer fetcher.dataLock.RUnlock()

	result := make(map[string][]v1.AutomationStep, len(fetcher.data))

	for k, v := range fetcher.data {
		var workflow []v1.AutomationStep

		if err := json.Unmarshal([]byte(v), &workflow); err != nil {
			m.logger.Printf("could not unmarshall workflow %s: %v", k, err)
			continue
		}

		result[k] = workflow
	}

	return result, nil
}

func (m *ConfigMapManager) Cleanup() {
	m.fetchersLock.Lock()
	defer m.fetchersLock.Unlock()

	for hubName, fetcher := range m.fetchers {
		m.logger.Printf("Stopping watcher for hub %s", hubName)
		fetcher.cancel()
	}
}

func (m *ConfigMapManager) RemoveHubFetcher(hubName string) {
	m.fetchersLock.Lock()
	defer m.fetchersLock.Unlock()

	if fetcher, exists := m.fetchers[hubName]; exists {
		m.logger.Printf("Removing fetcher for hub %s", hubName)
		fetcher.cancel()
		delete(m.fetchers, hubName)
	}
}

func (f *ConfigMapFetcher) watchConfigMap() {
	backoff := 1 * time.Second
	maxBackoff := 60 * time.Second

	for {
		select {
		case <-f.ctx.Done():
			f.logger.Printf("Watcher for ConfigMap %s stopped", f.configMapName)
			return
		default:
			// Continue with watch setup
		}

		f.logger.Printf("Setting up watcher for ConfigMap %s", f.configMapName)
		watcher, err := f.clientset.CoreV1().ConfigMaps(f.namespace).Watch(f.ctx, metav1.ListOptions{
			FieldSelector: fmt.Sprintf("metadata.name=%s", f.configMapName),
		})

		if err != nil {
			f.logger.Printf("Failed to watch ConfigMap %s: %v. Retrying in %v...",
				f.configMapName, err, backoff)

			select {
			case <-time.After(backoff):
				backoff *= 2
				if backoff > maxBackoff {
					backoff = maxBackoff
				}
			case <-f.ctx.Done():
				return
			}
			continue
		}

		backoff = 1 * time.Second

		f.logger.Printf("Successfully set up watcher for ConfigMap %s", f.configMapName)

		for event := range watcher.ResultChan() {
			if f.ctx.Err() != nil {
				watcher.Stop()
				return
			}

			switch event.Type {
			case "ADDED", "MODIFIED":
				configMap, ok := event.Object.(*corev1.ConfigMap)
				if !ok {
					f.logger.Printf("Unexpected object type: %T", event.Object)
					continue
				}

				f.dataLock.Lock()
				f.data = configMap.Data
				f.lastUpdated = time.Now()
				f.dataLock.Unlock()

				f.logger.Printf("ConfigMap %s was %s, updated with %d entries",
					f.configMapName, event.Type, len(configMap.Data))

			case "DELETED":
				f.logger.Printf("ConfigMap %s was deleted", f.configMapName)
				// Keep the last known data but mark it as potentially stale
			}
		}

		f.logger.Printf("Watcher for ConfigMap %s ended, will reconnect", f.configMapName)
	}
}

func (f *ConfigMapFetcher) fetchConfigMap(ctx context.Context) error {
	configMap, err := f.clientset.CoreV1().ConfigMaps(f.namespace).Get(ctx, f.configMapName, metav1.GetOptions{})
	if err != nil {
		return fmt.Errorf("failed to get ConfigMap %s: %v", f.configMapName, err)
	}

	f.dataLock.Lock()
	f.data = configMap.Data
	f.lastUpdated = time.Now()
	f.dataLock.Unlock()

	f.logger.Printf("Successfully fetched ConfigMap %s with %d entries", f.configMapName, len(configMap.Data))
	return nil
}<|MERGE_RESOLUTION|>--- conflicted
+++ resolved
@@ -4,6 +4,7 @@
 	"context"
 	"encoding/json"
 	"fmt"
+	v1 "github.com/decisiveai/mdai-operator/api/v1"
 	"log"
 	"os"
 	"sync"
@@ -43,15 +44,12 @@
 }
 
 func NewConfigMapManager(suffix string) (*ConfigMapManager, error) {
-<<<<<<< HEAD
 	// Create in-cluster config
 	//config, err := rest.InClusterConfig()
 	//if err != nil {
 	//	return nil, fmt.Errorf("failed to create in-cluster config: %v", err)
 	//}
 
-=======
->>>>>>> b3615f22
 	config, err := rest.InClusterConfig()
 	if err != nil {
 		kubeconfig, err := os.UserHomeDir()
